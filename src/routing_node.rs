--- conflicted
+++ resolved
@@ -511,7 +511,6 @@
         // Scan for remote names.
         if self.state == State::Node {
             // Node Harvesting
-<<<<<<< HEAD
             // FIXME(dirvine) The name here is not a node we cannot harvest it :07/12/2015
             // match routing_message.from_authority {
             //     ::authority::Authority::ClientManager(ref name) |
@@ -520,15 +519,6 @@
             //     ::authority::Authority::ManagedNode(ref name) => self.refresh_routing_table(&name),
             //     ::authority::Authority::Client(_, _) => {}
             // };
-=======
-            match routing_message.source_authority {
-                ::authority::Authority::ClientManager(ref name) |
-                ::authority::Authority::NaeManager(ref name)  |
-                ::authority::Authority::NodeManager(ref name) |
-                ::authority::Authority::ManagedNode(ref name) => self.refresh_routing_table(&name),
-                ::authority::Authority::Client(_, _) => {}
-            };
->>>>>>> 8c2e653f
 
             // Forward the message.
             debug!("{}Forwarding signed message", self.us());
