--- conflicted
+++ resolved
@@ -71,14 +71,10 @@
 pub mod message_interface;
 pub mod routing_node;
 pub mod interface;
-<<<<<<< HEAD
-
 /// NameType is a 512bit name to address elements on the DHT network.
 pub use name_type::{NameType};
-=======
 pub mod test_utils;
-use types::DhtId;
->>>>>>> 7707f718
+// use types::DhtId;
 
 //#[derive(RustcEncodable, RustcDecodable)]
 struct SignedKey {
@@ -104,15 +100,10 @@
 
   mod routing_node;
   use interface::Interface;
-<<<<<<< HEAD
   use types::{DestinationAddress, Authority};
   use NameType;
+  use test_utils::Random;
 
-=======
-  use types::{DhtId, DestinationAddress, Authority};
-  use test_utils::Random;
-  
->>>>>>> 7707f718
   struct MyFacade;
 
   impl Interface for MyFacade {
@@ -128,10 +119,7 @@
   }
 
   let my_facade = MyFacade;
-<<<<<<< HEAD
-  let my_routing = routing_node::RoutingNode::new(NameType::generate_random(), my_facade);
-=======
+
   let my_routing = routing_node::RoutingNode::new(Random::generate_random(), my_facade);
->>>>>>> 7707f718
   /* assert_eq!(999, my_routing.get_facade().handle_get_response());  */
 }