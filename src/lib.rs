--- conflicted
+++ resolved
@@ -67,12 +67,8 @@
 mod common_bits;
 mod sentinel;
 mod messages;
-<<<<<<< HEAD
 mod histogram;
-pub mod name_type;
-=======
 mod name_type;
->>>>>>> f4268c52
 pub mod message_interface;
 pub mod routing_node;
 pub mod interface;
