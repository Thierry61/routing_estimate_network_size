// Copyright 2015 MaidSafe.net limited
//
// This MaidSafe Software is licensed to you under (1) the MaidSafe.net Commercial License, version
// 1.0 or later, or (2) The General Public License (GPL), version 3, depending on which licence you
// accepted on initial access to the Software (the "Licences").
//
// By contributing code to the MaidSafe Software, or to this project generally, you agree to be
// bound by the terms of the MaidSafe Contributor Agreement, version 1.0, found in the root
// directory of this project at LICENSE, COPYING and CONTRIBUTOR respectively and also available at
// http://maidsafe.net/licenses
//
// Unless required by applicable law or agreed to in writing, the MaidSafe Software distributed
// under the GPL Licence is distributed on an "AS IS" BASIS, WITHOUT WARRANTIES OR CONDITIONS OF ANY
// KIND, either express or implied.
//
// See the Licences for the specific language governing permissions and limitations relating to use
// of the MaidSafe Software.

pub mod client_interface;

<<<<<<< HEAD
=======
use std::sync::{Mutex, Arc, mpsc};
use std::io::Error as IoError;
use types;
use NameType;
use interface::Interface;
use message_header;
use messages;
use std::thread;
use cbor::CborTagEncode;
>>>>>>> acd6e866
use cbor;
use cbor::CborTagEncode;
use rand;
use rustc_serialize::{Decodable, Decoder, Encodable, Encoder};
use sodiumoxide::crypto;
use std::io::Error as IoError;
use std::sync::{Mutex, Arc, mpsc};
use std::thread;

use client_interface::Interface;
use crust;
use messages;
use message_header;
use name_type::NameType;
use types;

pub use crust::Endpoint;

type ConnectionManager = crust::ConnectionManager;
type Event = crust::Event;

pub enum CryptoError {
    Unknown
}

#[derive(Clone)]
pub struct ClientIdPacket {
    public_keys: (crypto::sign::PublicKey, crypto::asymmetricbox::PublicKey),
    secret_keys: (crypto::sign::SecretKey, crypto::asymmetricbox::SecretKey),
}

impl ClientIdPacket {
    pub fn new(public_keys: (crypto::sign::PublicKey, crypto::asymmetricbox::PublicKey),
               secret_keys: (crypto::sign::SecretKey, crypto::asymmetricbox::SecretKey)) -> ClientIdPacket {
        ClientIdPacket {
            public_keys: public_keys,
            secret_keys: secret_keys
        }
    }

    //FIXME(ben 2015-04-22) :
    //  pub fn get_id(&self) -> [u8; NameType::NAME_TYPE_LEN] {
    //  gives a rustc compiler error; follow up and report bug
    pub fn get_id(&self) -> [u8; 64usize] {

      let sign_arr = &(self.public_keys.0).0;
      let asym_arr = &(self.public_keys.1).0;

      let mut arr_combined = [0u8; 64 * 2];

      for i in 0..sign_arr.len() {
         arr_combined[i] = sign_arr[i];
      }
      for i in 0..asym_arr.len() {
         arr_combined[64 + i] = asym_arr[i];
      }

      let digest = crypto::hash::sha512::hash(&arr_combined);
      digest.0
    }

    pub fn get_name(&self) -> NameType {
      NameType::new(self.get_id())
    }

    pub fn get_public_keys(&self) -> &(crypto::sign::PublicKey, crypto::asymmetricbox::PublicKey){
        &self.public_keys
    }

    pub fn sign(&self, data : &[u8]) -> Vec<u8> {
        return crypto::sign::sign(&data, &self.secret_keys.0)
    }

    pub fn encrypt(&self, data : &[u8], to : &crypto::asymmetricbox::PublicKey) -> (Vec<u8>, crypto::asymmetricbox::Nonce) {
        let nonce = crypto::asymmetricbox::gen_nonce();
        let encrypted = crypto::asymmetricbox::seal(data, &nonce, &to, &self.secret_keys.1);
        return (encrypted, nonce);
    }

    pub fn decrypt(&self, data : &[u8], nonce : &crypto::asymmetricbox::Nonce,
                   from : &crypto::asymmetricbox::PublicKey) -> Result<Vec<u8>, CryptoError> {
        return crypto::asymmetricbox::open(&data, &nonce, &from, &self.secret_keys.1).ok_or(CryptoError::Unknown);
    }

}

impl Encodable for ClientIdPacket {
    fn encode<E: Encoder>(&self, e: &mut E)->Result<(), E::Error> {
        let (crypto::sign::PublicKey(pub_sign_vec), crypto::asymmetricbox::PublicKey(pub_asym_vec)) = self.public_keys;
        let (crypto::sign::SecretKey(sec_sign_vec), crypto::asymmetricbox::SecretKey(sec_asym_vec)) = self.secret_keys;

        CborTagEncode::new(5483_001, &(
            pub_sign_vec.as_ref(),
            pub_asym_vec.as_ref(),
            sec_sign_vec.as_ref(),
            sec_asym_vec.as_ref())).encode(e)
    }
}

impl Decodable for ClientIdPacket {
    fn decode<D: Decoder>(d: &mut D)-> Result<ClientIdPacket, D::Error> {
        try!(d.read_u64());
        let (pub_sign_vec, pub_asym_vec, sec_sign_vec, sec_asym_vec) : (Vec<u8>, Vec<u8>, Vec<u8>, Vec<u8>) = try!(Decodable::decode(d));

        let pub_sign_arr = convert_to_array!(pub_sign_vec, crypto::sign::PUBLICKEYBYTES);
        let pub_asym_arr = convert_to_array!(pub_asym_vec, crypto::asymmetricbox::PUBLICKEYBYTES);
        let sec_sign_arr = convert_to_array!(sec_sign_vec, crypto::sign::SECRETKEYBYTES);
        let sec_asym_arr = convert_to_array!(sec_asym_vec, crypto::asymmetricbox::SECRETKEYBYTES);

        if pub_sign_arr.is_none() || pub_asym_arr.is_none() || sec_sign_arr.is_none() || sec_asym_arr.is_none() {
            return Err(d.error("Bad Maid size"));
        }

        let pub_keys = (crypto::sign::PublicKey(pub_sign_arr.unwrap()),
                        crypto::asymmetricbox::PublicKey(pub_asym_arr.unwrap()));
        let sec_keys = (crypto::sign::SecretKey(sec_sign_arr.unwrap()),
                        crypto::asymmetricbox::SecretKey(sec_asym_arr.unwrap()));
        Ok(ClientIdPacket{ public_keys: pub_keys, secret_keys: sec_keys })
    }
}

pub struct RoutingClient<'a, F: Interface + 'a> {
    interface: Arc<Mutex<F>>,
    connection_manager: ConnectionManager,
    id_packet: ClientIdPacket,
    bootstrap_address: (NameType, Endpoint),
    message_id: u32,
    join_guard: thread::JoinGuard<'a, ()>,
}

impl<'a, F> Drop for RoutingClient<'a, F> where F: Interface {
    fn drop(&mut self) {
        // self.connection_manager.stop(); // TODO This should be coded in ConnectionManager once Peter
        // implements it.
    }
}

impl<'a, F> RoutingClient<'a, F> where F: Interface {
    pub fn new(my_interface: Arc<Mutex<F>>,
               id_packet: ClientIdPacket,
<<<<<<< HEAD
               bootstrap_add: (types::DhtId, crust::Endpoint)) -> RoutingClient<'a, F> {
        sodiumoxide::init();  // enable shared global (i.e. safe to multithread now)
=======
               bootstrap_add: (NameType, crust::Endpoint)) -> RoutingClient<'a, F> {
        sodiumoxide::init(); // enable shared global (i.e. safe to mutlithread now)
>>>>>>> acd6e866
        let (tx, rx): (mpsc::Sender<Event>, mpsc::Receiver<Event>) = mpsc::channel();

        RoutingClient {
            interface: my_interface.clone(),
            connection_manager: crust::ConnectionManager::new(tx),
            id_packet: id_packet.clone(),
            bootstrap_address: bootstrap_add.clone(),
            message_id: rand::random::<u32>(),
            join_guard: thread::scoped(move || RoutingClient::start(rx, bootstrap_add.0, id_packet.get_name(), my_interface)),
        }
    }

<<<<<<< HEAD
    /// Retrieve something from the network (non mutating) - Direct call
=======
    /// Retreive something from the network (non mutating) - Direct call
>>>>>>> acd6e866
    pub fn get(&mut self, type_id: u64, name: NameType) -> Result<u32, IoError> {
        // Make GetData message
        let get_data = messages::get_data::GetData {
            requester: types::SourceAddress {
                from_node: self.bootstrap_address.0.clone(),
                from_group: None,
                reply_to: Some(self.id_packet.get_name()),
            },
            name_and_type_id: types::NameAndTypeId {
                name: name.clone(),
                type_id: type_id as u32,
            },
        };

        // Make MessageHeader
        let header = message_header::MessageHeader::new(
            self.message_id,
            types::DestinationAddress {
                dest: name.clone(),
                reply_to: None
            },
            get_data.requester.clone(),
            types::Authority::Client,
            None,
        );

        self.message_id += 1;

        // Make RoutingMessage
        let routing_msg = messages::RoutingMessage::new(
            messages::MessageTypeTag::GetData,
            header,
            get_data,
        );

        // Serialise RoutingMessage
        let mut encoder_routingmsg = cbor::Encoder::from_memory();
        encoder_routingmsg.encode(&[&routing_msg]).unwrap();

        // Give Serialised RoutingMessage to connection manager
        match self.connection_manager.send(self.bootstrap_address.1.clone(), encoder_routingmsg.into_bytes()) {
            Ok(_) => Ok(self.message_id - 1),
            Err(error) => Err(error),
        }
    }

    /// Add something to the network, will always go via ClientManager group
<<<<<<< HEAD
<<<<<<< Updated upstream
    pub fn put(&mut self, name: types::DhtId, content: Vec<u8>) -> Result<(u32), IoError> {
=======
    pub fn put(&mut self, name: NameType, content: Vec<u8>) -> Result<(u32), IoError> {
>>>>>>> acd6e866
        use test_utils::Random;

=======
    pub fn put(&mut self, content: Vec<u8>) -> Result<u32, IoError> {
>>>>>>> Stashed changes
        // Make PutData message
        let put_data = messages::put_data::PutData {
            name: name.clone(),
            data: content,
        };

        // Make MessageHeader
        let header = message_header::MessageHeader::new(
            self.message_id,
            types::DestinationAddress {
                dest: self.id_packet.get_name(),
                reply_to: None,
            },
            types::SourceAddress {
                from_node: self.bootstrap_address.0.clone(),
                from_group: None,
                reply_to: Some(self.id_packet.get_name()),
            },
            types::Authority::Client,
            Some(Random::generate_random()), // What is the signautre -- see in c++ Secret - signing key
        );

        self.message_id += 1;

        // Make RoutingMessage
        let routing_msg = messages::RoutingMessage::new(
            messages::MessageTypeTag::PutData,
            header,
            put_data,
        );

        // Serialise RoutingMessage
        let mut encoder_routingmsg = cbor::Encoder::from_memory();
        encoder_routingmsg.encode(&[&routing_msg]).unwrap();

        // Give Serialised RoutingMessage to connection manager
        match self.connection_manager.send(self.bootstrap_address.1.clone(), encoder_routingmsg.into_bytes()) {
            Ok(_) => Ok(self.message_id - 1),
            Err(error) => Err(error),
        }
    }

<<<<<<< HEAD
    fn start(rx: mpsc::Receiver<Event>, bootstrap_add: NameType, own_address: NameType,
             my_interface: Arc<Mutex<F>>) {
=======
    fn start(rx: mpsc::Receiver<Event>, bootstrap_add: NameType, own_address: NameType, my_interface: Arc<Mutex<F>>) {
>>>>>>> acd6e866
        for it in rx.iter() {
            match it {
                crust::connection_manager::Event::NewMessage(id, bytes) => {
                    // The received id is Endpoint(i.e. ip + socket) which is no use to upper layer
                    let mut decode_routing_msg = cbor::Decoder::from_bytes(&bytes[..]);
                    let routing_msg: messages::RoutingMessage = decode_routing_msg.decode().next().unwrap().unwrap();

                    if routing_msg.message_header.destination.dest == bootstrap_add &&
                       routing_msg.message_header.destination.reply_to.is_some() &&
                       routing_msg.message_header.destination.reply_to.unwrap() == own_address {
                        match routing_msg.message_type {
                            messages::MessageTypeTag::GetDataResponse => {
                                let mut interface = my_interface.lock().unwrap();
                                interface.handle_get_response(routing_msg.message_header.source.from_node.clone(),
                                                           Ok(routing_msg.serialised_body));
                            }
                            _ => unimplemented!(),
                        }
                    }
                },
                _ => unimplemented!(),
            };
        }
    }

    fn add_bootstrap(&self) { unimplemented!() }
}

// #[cfg(test)]
// mod test {
//     extern crate cbor;
//     extern crate rand;
//
//     use super::*;
//     use std::sync::{Mutex, Arc};
//     use types::*;
//     use client_interface::Interface;
//     use Action;
//     use RoutingError;
//     use maidsafe_types::Random;
//     use maidsafe_types::Maid;
//
//     struct TestInterface;
//
//     impl Interface for TestInterface {
//         fn handle_get(&mut self, type_id: u64, our_authority: Authority, from_authority: Authority,from_address: NameType , data: Vec<u8>)->Result<Action, RoutingError> { unimplemented!(); }
//         fn handle_put(&mut self, our_authority: Authority, from_authority: Authority,
//                       from_address: NameType, dest_address: DestinationAddress, data: Vec<u8>)->Result<Action, RoutingError> { unimplemented!(); }
//         fn handle_post(&mut self, our_authority: Authority, from_authority: Authority, from_address: NameType, data: Vec<u8>)->Result<Action, RoutingError> { unimplemented!(); }
//         fn handle_get_response(&mut self, from_address: NameType , response: Result<Vec<u8>, RoutingError>) { unimplemented!() }
//         fn handle_put_response(&mut self, from_authority: Authority,from_address: NameType , response: Result<Vec<u8>, RoutingError>) { unimplemented!(); }
//         fn handle_post_response(&mut self, from_authority: Authority,from_address: NameType , response: Result<Vec<u8>, RoutingError>) { unimplemented!(); }
//         fn add_node(&mut self, node: NameType) { unimplemented!(); }
//         fn drop_node(&mut self, node: NameType) { unimplemented!(); }
//     }
//
//     pub fn generate_random(size : usize) -> Vec<u8> {
//         let mut content: Vec<u8> = vec![];
//         for _ in (0..size) {
//             content.push(rand::random::<u8>());
//         }
//         content
//     }
//
//     // #[test]
//     // fn routing_client_put() {
//     //     let interface = Arc::new(Mutex::new(TestInterface));
//     //     let maid = Maid::generate_random();
//     //     let dht_id = NameType::generate_random();
//     //     let mut routing_client = RoutingClient::new(interface, maid, dht_id);
//     //     let name = NameType::generate_random();
//     //     let content = generate_random(1024);
//     //
//     //     let put_result = routing_client.put(name, content);
//     //     // assert_eq!(put_result.is_err(), false);
//     // }
// }<|MERGE_RESOLUTION|>--- conflicted
+++ resolved
@@ -18,19 +18,7 @@
 
 pub mod client_interface;
 
-<<<<<<< HEAD
-=======
-use std::sync::{Mutex, Arc, mpsc};
-use std::io::Error as IoError;
-use types;
-use NameType;
-use interface::Interface;
-use message_header;
-use messages;
 use std::thread;
-use cbor::CborTagEncode;
->>>>>>> acd6e866
-use cbor;
 use cbor::CborTagEncode;
 use rand;
 use rustc_serialize::{Decodable, Decoder, Encodable, Encoder};
@@ -170,13 +158,8 @@
 impl<'a, F> RoutingClient<'a, F> where F: Interface {
     pub fn new(my_interface: Arc<Mutex<F>>,
                id_packet: ClientIdPacket,
-<<<<<<< HEAD
-               bootstrap_add: (types::DhtId, crust::Endpoint)) -> RoutingClient<'a, F> {
+               bootstrap_add: (NameType, crust::Endpoint)) -> RoutingClient<'a, F> {
         sodiumoxide::init();  // enable shared global (i.e. safe to multithread now)
-=======
-               bootstrap_add: (NameType, crust::Endpoint)) -> RoutingClient<'a, F> {
-        sodiumoxide::init(); // enable shared global (i.e. safe to mutlithread now)
->>>>>>> acd6e866
         let (tx, rx): (mpsc::Sender<Event>, mpsc::Receiver<Event>) = mpsc::channel();
 
         RoutingClient {
@@ -189,11 +172,7 @@
         }
     }
 
-<<<<<<< HEAD
     /// Retrieve something from the network (non mutating) - Direct call
-=======
-    /// Retreive something from the network (non mutating) - Direct call
->>>>>>> acd6e866
     pub fn get(&mut self, type_id: u64, name: NameType) -> Result<u32, IoError> {
         // Make GetData message
         let get_data = messages::get_data::GetData {
@@ -241,17 +220,8 @@
     }
 
     /// Add something to the network, will always go via ClientManager group
-<<<<<<< HEAD
-<<<<<<< Updated upstream
-    pub fn put(&mut self, name: types::DhtId, content: Vec<u8>) -> Result<(u32), IoError> {
-=======
     pub fn put(&mut self, name: NameType, content: Vec<u8>) -> Result<(u32), IoError> {
->>>>>>> acd6e866
         use test_utils::Random;
-
-=======
-    pub fn put(&mut self, content: Vec<u8>) -> Result<u32, IoError> {
->>>>>>> Stashed changes
         // Make PutData message
         let put_data = messages::put_data::PutData {
             name: name.clone(),
@@ -294,12 +264,8 @@
         }
     }
 
-<<<<<<< HEAD
     fn start(rx: mpsc::Receiver<Event>, bootstrap_add: NameType, own_address: NameType,
              my_interface: Arc<Mutex<F>>) {
-=======
-    fn start(rx: mpsc::Receiver<Event>, bootstrap_add: NameType, own_address: NameType, my_interface: Arc<Mutex<F>>) {
->>>>>>> acd6e866
         for it in rx.iter() {
             match it {
                 crust::connection_manager::Event::NewMessage(id, bytes) => {
