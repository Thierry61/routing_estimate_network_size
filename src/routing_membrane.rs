--- conflicted
+++ resolved
@@ -608,13 +608,7 @@
         //                                      reply_to: Some(self.own_name.clone()) }
         //     }
         // }
-<<<<<<< HEAD
-        return types::SourceAddress{ from_node: self.own_name.clone(),
-                                     from_group: from_group,
-                                     reply_to: None }
-=======
         return types::SourceAddress{ from_node: self.own_name.clone(), from_group: None, reply_to: None, relayed_for: None }
->>>>>>> c45bb0eb
     }
 
     fn get_next_message_id(&mut self) -> MessageId {
@@ -924,13 +918,8 @@
 
     fn construct_connect_request_msg(&mut self, peer_id: &NameType) -> RoutingMessage {
         let header = MessageHeader::new(self.get_next_message_id(),
-<<<<<<< HEAD
-            types::DestinationAddress {dest: peer_id.clone(), reply_to: None },
+            types::DestinationAddress {dest: peer_id.clone(), relay_to: None },
             self.our_source_address(None), Authority::ManagedNode);
-=======
-            types::DestinationAddress {dest: peer_id.clone(), relay_to: None },
-            self.our_source_address(), Authority::ManagedNode);
->>>>>>> c45bb0eb
 
         // FIXME: We're sending all accepting connections as local since we don't differentiate
         // between local and external yet.
