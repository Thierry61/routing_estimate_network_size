--- conflicted
+++ resolved
@@ -12,26 +12,15 @@
 
 [dependencies]
 rustc-serialize = "*"
-<<<<<<< HEAD
-cbor = "0.3.1"
-=======
 cbor = "*"
->>>>>>> ddceac86
 bchannel = "*"
 lru-cache = "*"
 time = "*"
 
-<<<<<<< HEAD
 [dependencies.maidsafe_types]
 path = "../maidsafe_types"
-#git = "https://github.com/ustulation/maidsafe_types.git"
-#branch = "misc"
 
-[dependencies.utp]
-path = "../rust-utp"
-=======
 #[dependencies.utp]
->>>>>>> ddceac86
 #git = "https://github.com/meqif/rust-utp"
 
 [dependencies.sodiumoxide]
